--- conflicted
+++ resolved
@@ -24,37 +24,28 @@
                         } else {
                             Expr::Choice(Box::new(Expr::Seq(l1, r1)), Box::new(Expr::Seq(l2, r2)))
                         }
-<<<<<<< HEAD
-                        // Converts `(rule ~ rest) | rule` to `rule ~ rest?`, avoiding trying to match `rule` twice.
-                        (Expr::Seq(l1, l2), r) => {
-                            if *l1 == r {
-                                Expr::Seq(l1, Box::new(Expr::Opt(l2)))
-                            } else {
-                                Expr::Choice(Box::new(Expr::Seq(l1, l2)), Box::new(r))
-                            }
+                    }
+                    // Converts `(rule ~ rest) | rule` to `rule ~ rest?`, avoiding trying to match `rule` twice.
+                    (Expr::Seq(l1, l2), r) => {
+                        if *l1 == r {
+                            Expr::Seq(l1, Box::new(Expr::Opt(l2)))
+                        } else {
+                            Expr::Choice(Box::new(Expr::Seq(l1, l2)), Box::new(r))
                         }
-                        // Converts `rule | (rule ~ rest)` to `rule` since `(rule ~ rest)`
-                        // will never match if `rule` didn't.
-                        (l, Expr::Seq(r1, r2)) => {
-                            if l == *r1 {
-                                l
-                            } else {
-                                Expr::Choice(Box::new(l), Box::new(Expr::Seq(r1, r2)))
-                            }
+                    }
+                    // Converts `rule | (rule ~ rest)` to `rule` since `(rule ~ rest)`
+                    // will never match if `rule` didn't.
+                    (l, Expr::Seq(r1, r2)) => {
+                        if l == *r1 {
+                            l
+                        } else {
+                            Expr::Choice(Box::new(l), Box::new(Expr::Seq(r1, r2)))
                         }
-                        (lhs, rhs) => Expr::Choice(Box::new(lhs), Box::new(rhs)),
-                    },
-                    expr => expr,
-                }
-            }),
-        },
-=======
                     }
                     (lhs, rhs) => Expr::Choice(Box::new(lhs), Box::new(rhs)),
                 },
                 expr => expr,
             }
         }),
->>>>>>> aec76375
     }
 }